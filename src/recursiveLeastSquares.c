/**
 * @file main.c
 * @brief Chebyshev-Based Recursive Least Squares (RLS) Regression with Optional Forgetting Factor,
 * Adaptive Tolerances, Robust Pivoting Checks, and Occasional SVD-based Condition Number Verification.
 *
 * This implementation uses a Chebyshev polynomial basis to represent the regression model.
 * Incremental QR updates are performed using Givens rotations (with adaptive tolerances) so that
 * new data points can be added and old ones removed. A forgetting factor is optionally applied to
 * discount older measurements. In addition, the algorithm includes:
 *   - A robust pivoting check that triggers full reorthogonalization if any pivot element becomes too small.
 *   - An occasional SVD-based condition number estimation (via eigenvalue estimation of R^T R) to
 *     further ensure numerical stability.
 *
 * The Chebyshev basis is computed via the recurrence:
 *   T₀(x) = 1, T₁(x) = x, Tₙ(x) = 2 * x * Tₙ₋₁(x) - Tₙ₋₂(x) for n ≥ 2.
 *
 * The independent variable is normalized to r ∈ [−1,1] via:
 *
 *   r = 2*(x - min_x)/(max_x - min_x) - 1.
 *
 * The fitted function is:
 *
 *   f(r) = a₀*T₀(r) + a₁*T₁(r) + a₂*T₂(r) + a₃*T₃(r),
 *
 * and its derivative is computed via the chain rule.
 */

#include <stdio.h>
#include <stdlib.h>
#include <math.h>
#include <string.h>
#include <float.h>
#include <stdarg.h>
#include "recursiveLeastSquares.h"

/* ********************************************************************
 * Debug Macros (2 levels)
 * ********************************************************************/

/**
 * @def DEBUG_LEVEL
 * @brief Set the desired debug level:
 *        0: No debug output,
 *        1: Math output only,
 *        2: Transition output in addition to math output.
 */
#define DEBUG_LEVEL 2  // Adjust as needed

#if DEBUG_LEVEL >= 1
  /**
   * @brief Debug output for mathematical details.
   */
  #define MATH_DEBUG(fmt, ...) printf("[MATH] " fmt, ##__VA_ARGS__)
#else
  #define MATH_DEBUG(fmt, ...) do {} while(0)
#endif

#if DEBUG_LEVEL >= 2
  /**
   * @brief Debug output for transition and step information.
   */
  #define TRANSITION_DEBUG(fmt, ...) printf("[TRANSITION] " fmt, ##__VA_ARGS__)
#else
  #define TRANSITION_DEBUG(fmt, ...) do {} while(0)
#endif

/* ********************************************************************
 * Configuration macros (in implementation file only)
 * ********************************************************************/

#define MAX_POLYNOMIAL_DEGREE 4           /**< Maximum degree of the Chebyshev basis */
#define RLS_WINDOW 30                     /**< Sliding window size */
#define REGULARIZATION_PARAMETER 1e-4     /**< Regularization parameter */
#define CONDITION_NUMBER_THRESHOLD 1e4    /**< Condition number threshold for reorthogonalization */
#define TOL (DBL_EPSILON * 3)             /**< Base tolerance for near-zero comparisons */

#define USE_FORGETTING_FACTOR             /**< Enable exponential forgetting */
#ifdef USE_FORGETTING_FACTOR
<<<<<<< HEAD
  #define FORGETTING_FACTOR 0.55         /**< Forgetting factor λ: 0 < λ ≤ 1 */
=======
/**
 * @brief Forgetting factor (lambda) used to discount older data.
 *
 * The forgetting factor should be in (0,1]. A value < 1 indicates that older data is
 * progressively discounted. In this implementation, the QR factors are scaled by sqrt(lambda)
 * before adding new data.
 */
#define FORGETTING_FACTOR 0.55
>>>>>>> c755c64c
#endif

#define USE_GLOBAL_SCRATCH_SPACE          /**< Use global scratch space for temporary matrices */
#ifdef USE_GLOBAL_SCRATCH_SPACE
<<<<<<< HEAD
  #define MAX_TOTAL_ROWS (RLS_WINDOW + MAX_POLYNOMIAL_DEGREE + 1)
  static double augmented_matrix_A[MAX_TOTAL_ROWS][MAX_POLYNOMIAL_DEGREE + 1];
  static double augmented_vector_b[MAX_TOTAL_ROWS];
=======
/** Maximum total rows for the augmented matrix: data points + regularization rows */
#define MAX_TOTAL_ROWS (RLS_WINDOW + MAX_POLYNOMIAL_DEGREE + 1)
static double augmented_matrix_A[MAX_TOTAL_ROWS][MAX_POLYNOMIAL_DEGREE + 1];
static double augmented_vector_b[MAX_TOTAL_ROWS];
>>>>>>> c755c64c
#endif

#define USE_SVD_CONDITION_CHECK           /**< Enable SVD-based condition number checks */
#define SVD_CHECK_INTERVAL 15             /**< Perform SVD check every 15 updates */

/* ********************************************************************
 * Forward declarations of internal functions
 * ********************************************************************/

// Adaptive tolerance: scales the base TOL by the magnitude of two values.
static double tol_for_values(double a, double b);

// Checks if any pivot element in R is too small relative to its column norm.
static int needs_reorthogonalization(const RegressionState *state, int num_coeff);

// SVD-based condition number estimation function.
static double svd_condition_number(const double R[][MAX_POLYNOMIAL_DEGREE+1], int size);

// Compute Chebyshev basis for a normalized value.
static void compute_chebyshev_basis(double normalized_x, int degree, double *basis);

// Incrementally update the QR decomposition by adding a new row.
static void updateQR_AddRow(RegressionState *state, const double *new_row, double new_b);

// Incrementally downdate the QR decomposition by removing an old row.
static void updateQR_RemoveRow(RegressionState *state, const double *old_row, double old_b);

// Recompute the full QR decomposition using Householder reflections with column pivoting.
static void recompute_qr_decomposition(RegressionState *state, const MqsRawDataPoint_t *data);

// Solve for the regression coefficients via back substitution.
static inline void solve_for_coefficients(RegressionState *state);

// Compute the 1-norm of the upper-triangular matrix R.
static double compute_R_norm_1(const double R[][MAX_POLYNOMIAL_DEGREE+1], int size);

// Iteratively estimate the 1-norm of the inverse of R.
static double estimate_R_inverse_norm_1(const double R[][MAX_POLYNOMIAL_DEGREE+1], int size);

// Compute an improved condition number using the 1-norm estimates.
static double compute_condition_number_improved(const double R[][MAX_POLYNOMIAL_DEGREE+1], int size);

/* ********************************************************************
 * SVD-based condition number estimation
 * ********************************************************************/

static double svd_condition_number(const double R[][MAX_POLYNOMIAL_DEGREE+1], int size) {
    int i, j, k;
    double A[MAX_POLYNOMIAL_DEGREE+1][MAX_POLYNOMIAL_DEGREE+1] = {0};

    // Compute A = Rᵀ * R (R is upper-triangular).
    for (i = 0; i < size; i++) {
        for (j = i; j < size; j++) {
            double sum = 0.0;
            for (k = 0; k < size; k++) {
                double rki = (k < i) ? 0.0 : R[i][k];
                double rkj = (k < j) ? 0.0 : R[j][k];
                sum += rki * rkj;
            }
            A[i][j] = sum;
            A[j][i] = sum;
        }
    }

    // Power iteration to estimate the maximum eigenvalue of A.
    double v[MAX_POLYNOMIAL_DEGREE+1];
    double v_new[MAX_POLYNOMIAL_DEGREE+1];
    for (i = 0; i < size; i++) {
        v[i] = 1.0;
    }
    double lambda_max = 0.0;
    for (int iter = 0; iter < 100; iter++) {
        for (i = 0; i < size; i++) {
            double sum = 0.0;
            for (j = 0; j < size; j++) {
                sum += A[i][j] * v[j];
            }
            v_new[i] = sum;
        }
        double norm = 0.0;
        for (i = 0; i < size; i++) {
            norm += v_new[i] * v_new[i];
        }
        norm = sqrt(norm);
        for (i = 0; i < size; i++) {
            v_new[i] /= norm;
        }
        double lambda_est = 0.0;
        for (i = 0; i < size; i++) {
            double sum = 0.0;
            for (j = 0; j < size; j++) {
                sum += A[i][j] * v_new[j];
            }
            lambda_est += v_new[i] * sum;
        }
        if (fabs(lambda_est - lambda_max) < 1e-6 * fabs(lambda_est)) {
            lambda_max = lambda_est;
            break;
        }
        lambda_max = lambda_est;
        memcpy(v, v_new, sizeof(double)*size);
    }

    // Inverse power iteration for the smallest eigenvalue of A.
    double w[MAX_POLYNOMIAL_DEGREE+1];
    for (i = 0; i < size; i++) {
        v[i] = 1.0;
    }
    double lambda_min_inv = 0.0;
    for (int iter = 0; iter < 100; iter++) {
        double tempA[MAX_POLYNOMIAL_DEGREE+1][MAX_POLYNOMIAL_DEGREE+1];
        double b[MAX_POLYNOMIAL_DEGREE+1];
        for (i = 0; i < size; i++) {
            b[i] = v[i];
            for (j = 0; j < size; j++) {
                tempA[i][j] = A[i][j];
            }
        }
        // Gaussian elimination (forward elimination)
        for (i = 0; i < size; i++) {
            double pivot = tempA[i][i];
            for (j = i; j < size; j++) {
                tempA[i][j] /= pivot;
            }
            b[i] /= pivot;
            for (k = i + 1; k < size; k++) {
                double factor = tempA[k][i];
                for (j = i; j < size; j++) {
                    tempA[k][j] -= factor * tempA[i][j];
                }
                b[k] -= factor * b[i];
            }
        }
        // Back substitution
        for (i = size - 1; i >= 0; i--) {
            w[i] = b[i];
            for (j = i + 1; j < size; j++) {
                w[i] -= tempA[i][j] * w[j];
            }
        }
        memcpy(v_new, w, sizeof(double)*size);
        double norm = 0.0;
        for (i = 0; i < size; i++) {
            norm += v_new[i] * v_new[i];
        }
        norm = sqrt(norm);
        for (i = 0; i < size; i++) {
            v_new[i] /= norm;
        }
        double lambda_est = 0.0;
        for (i = 0; i < size; i++) {
            double sum = 0.0;
            for (j = 0; j < size; j++) {
                sum += A[i][j] * v_new[j];
            }
            lambda_est += v_new[i] * sum;
        }
        if (fabs(lambda_est - lambda_min_inv) < 1e-6 * fabs(lambda_est))
            break;
        lambda_min_inv = lambda_est;
        memcpy(v, v_new, sizeof(double)*size);
    }
    double lambda_min = 1.0 / lambda_min_inv;
    double cond = sqrt(lambda_max / lambda_min);
    return cond;
}

/* ********************************************************************
 * Internal Utility Functions
 * ********************************************************************/

static double tol_for_values(double a, double b) {
    return TOL * (fabs(a) + fabs(b) + 1.0);
}

static int needs_reorthogonalization(const RegressionState *state, int num_coeff) {
    for (int i = 0; i < num_coeff; i++) {
        double diag = fabs(state->upper_triangular_R[i][i]);
        double col_norm = 0.0;
        for (int j = i; j < num_coeff; j++) {
            col_norm += fabs(state->upper_triangular_R[i][j]);
        }
        if (col_norm > 1e-12 && (diag / col_norm) < 1e-2)
            return 1;
    }
    return 0;
}

/* ********************************************************************
 * Public Functions
 * ********************************************************************/

/**
 * @brief Initializes the regression state structure.
 *
 * @param state Pointer to the RegressionState to be initialized.
 * @param degree Degree of the Chebyshev polynomial basis.
 * @param max_num_points Maximum number of data points (sliding window size).
 */
void initialize_regression_state(RegressionState *state, int degree, unsigned short max_num_points)
{
  state->polynomial_degree = degree;
  state->current_num_points = 0;
  state->max_num_points = max_num_points;
  state->oldest_data_index = 0;
  state->total_data_points_added = 0;
  memset(state->coefficients, 0, sizeof(state->coefficients));
  memset(state->upper_triangular_R, 0, sizeof(state->upper_triangular_R));
  memset(state->Q_transpose_b, 0, sizeof(state->Q_transpose_b));
  for (int i = 0; i <= degree; ++i)
  {
    state->col_permutations[i] = i;
  }
}

/**
 * @brief Computes the Chebyshev basis functions for a normalized value.
 *
 * @param normalized_x The normalized input value (should be in [-1, 1]).
 * @param degree The highest polynomial degree to compute.
 * @param basis Pointer to an array to store the computed basis values.
 */
<<<<<<< HEAD
static void compute_chebyshev_basis(double normalized_x, int degree, double *basis) {
    basis[0] = 1.0;
    if (degree >= 1) {
        basis[1] = normalized_x;
    }
    for (int i = 2; i <= degree; i++) {
        basis[i] = 2.0 * normalized_x * basis[i - 1] - basis[i - 2];
    }
=======
static void compute_chebyshev_basis(double normalized_x, int degree, double *basis)
{
  basis[0] = 1.0;
  if (degree >= 1)
  {
    basis[1] = normalized_x;
  }
  for (int i = 2; i <= degree; i++)
  {
    // Recurrence relation: T[i] = 2 * normalized_x * T[i-1] - T[i-2]
    basis[i] = 2.0 * normalized_x * basis[i - 1] - basis[i - 2];
  }
>>>>>>> c755c64c
}

/**
 * @brief Incrementally updates the QR decomposition when adding a new row.
 *
 * @param state Pointer to the current RegressionState.
 * @param new_row The new row (Chebyshev basis vector) to be added.
 * @param new_b The new measurement corresponding to the new row.
 */
<<<<<<< HEAD
static void updateQR_AddRow(RegressionState *state, const double *new_row, double new_b) {
    int num_coeff = state->polynomial_degree + 1;
    double r_row[MAX_POLYNOMIAL_DEGREE + 1];
    memcpy(r_row, new_row, sizeof(double) * num_coeff);
    double Q_tb_new = new_b;
    for (int i = 0; i < num_coeff; ++i) {
        double a = state->upper_triangular_R[i][i];
        double b = r_row[i];
        double tol_dynamic = tol_for_values(a, b);
        if (fabs(b) > tol_dynamic) {
            double r = hypot(a, b);
            double c = a / r;
            double s = b / r;
            state->upper_triangular_R[i][i] = r;
            for (int j = i + 1; j < num_coeff; ++j) {
                double temp = state->upper_triangular_R[i][j];
                state->upper_triangular_R[i][j] = c * temp + s * r_row[j];
                r_row[j] = -s * temp + c * r_row[j];
            }
            double temp_b = state->Q_transpose_b[i];
            state->Q_transpose_b[i] = c * temp_b + s * Q_tb_new;
            Q_tb_new = -s * temp_b + c * Q_tb_new;
        }
=======
static void updateQR_AddRow(RegressionState *state, const double *new_row, double new_b)
{
  int num_coeff = state->polynomial_degree + 1;
  double r_row[MAX_POLYNOMIAL_DEGREE + 1];
  // Copy the new row to a temporary array (for in-place rotations)
  memcpy(r_row, new_row, sizeof(double) * num_coeff);
  double Q_tb_new = new_b;
  // Apply Givens rotations to incorporate the new row into R
  for (int i = 0; i < num_coeff; ++i)
  {
    double a = state->upper_triangular_R[i][i];
    double b = r_row[i];
    if (fabs(b) > TOL)
    {
      // Compute rotation parameters: r = sqrt(a^2 + b^2), c = a/r, s = b/r
      double r = hypot(a, b);
      double c = a / r;
      double s = b / r;
      state->upper_triangular_R[i][i] = r;
      // Update remaining entries in the row
      for (int j = i + 1; j < num_coeff; ++j)
      {
        double temp = state->upper_triangular_R[i][j];
        state->upper_triangular_R[i][j] = c * temp + s * r_row[j];
        r_row[j] = -s * temp + c * r_row[j];
      }
      // Update the Qᵀ*b vector
      double temp_b = state->Q_transpose_b[i];
      state->Q_transpose_b[i] = c * temp_b + s * Q_tb_new;
      Q_tb_new = -s * temp_b + c * Q_tb_new;
>>>>>>> c755c64c
    }
  }
}

/**
 * @brief Incrementally downdates the QR decomposition when removing an old row.
 *
 * @param state Pointer to the current RegressionState.
 * @param old_row The Chebyshev basis row corresponding to the old data point.
 * @param old_b The measurement of the old data point.
 */
<<<<<<< HEAD
static void updateQR_RemoveRow(RegressionState *state, const double *old_row, double old_b) {
    int num_coeff = state->polynomial_degree + 1;
    double r_row[MAX_POLYNOMIAL_DEGREE + 1];
    memcpy(r_row, old_row, sizeof(double) * num_coeff);
    double Q_tb_old = old_b;
    for (int i = 0; i < num_coeff; ++i) {
        double a = state->upper_triangular_R[i][i];
        double b = r_row[i];
        double tol_dynamic = tol_for_values(a, b);
        if (fabs(b) > tol_dynamic) {
            double r = hypot(a, b);
            double c = a / r;
            double s = b / r;
            state->upper_triangular_R[i][i] = r;
            for (int j = i + 1; j < num_coeff; ++j) {
                double temp = state->upper_triangular_R[i][j];
                state->upper_triangular_R[i][j] = c * temp - s * r_row[j];
                r_row[j] = s * temp + c * r_row[j];
            }
            double temp_b = state->Q_transpose_b[i];
            state->Q_transpose_b[i] = c * temp_b - s * Q_tb_old;
            Q_tb_old = s * temp_b + c * Q_tb_old;
        }
=======
static void updateQR_RemoveRow(RegressionState *state, const double *old_row, double old_b)
{
  int num_coeff = state->polynomial_degree + 1;
  double r_row[MAX_POLYNOMIAL_DEGREE + 1];
  memcpy(r_row, old_row, sizeof(double) * num_coeff);
  double Q_tb_old = old_b;
  // Reverse Givens rotations to downdate the QR factors
  for (int i = 0; i < num_coeff; ++i)
  {
    double a = state->upper_triangular_R[i][i];
    double b = r_row[i];
    if (fabs(b) > TOL)
    {
      double r = hypot(a, b);
      double c = a / r;
      double s = b / r;
      state->upper_triangular_R[i][i] = r;
      for (int j = i + 1; j < num_coeff; ++j)
      {
        double temp = state->upper_triangular_R[i][j];
        state->upper_triangular_R[i][j] = c * temp - s * r_row[j];
        r_row[j] = s * temp + c * r_row[j];
      }
      double temp_b = state->Q_transpose_b[i];
      state->Q_transpose_b[i] = c * temp_b - s * Q_tb_old;
      Q_tb_old = s * temp_b + c * Q_tb_old;
>>>>>>> c755c64c
    }
  }
}

/**
 * @brief Recomputes the full QR decomposition using Householder reflections with column pivoting.
 *
 * @param state Pointer to the current RegressionState.
 * @param data Pointer to the array of raw data points.
 */
static void recompute_qr_decomposition(RegressionState *state, const MqsRawDataPoint_t *data)
{
  int num_data = state->current_num_points;
  int num_coeff = state->polynomial_degree + 1;
  int total_rows = num_data + num_coeff;
#ifdef USE_GLOBAL_SCRATCH_SPACE
  if (total_rows > MAX_TOTAL_ROWS)
    return;
#else
  double augmented_matrix_A[total_rows][MAX_POLYNOMIAL_DEGREE + 1];
  double augmented_vector_b[total_rows];
#endif
<<<<<<< HEAD
    memset(augmented_matrix_A, 0, sizeof(double) * total_rows * (MAX_POLYNOMIAL_DEGREE + 1));
=======
  // Initialize the augmented matrix and vector to zero
  memset(augmented_matrix_A, 0, sizeof(double) * total_rows * (MAX_POLYNOMIAL_DEGREE + 1));
>>>>>>> c755c64c
#ifdef USE_GLOBAL_SCRATCH_SPACE
  memset(augmented_vector_b, 0, sizeof(double) * total_rows);
#else
  memset(augmented_vector_b, 0, sizeof(double) * total_rows);
#endif

<<<<<<< HEAD
    int col_indices[MAX_POLYNOMIAL_DEGREE + 1];
    for (int j = 0; j < num_coeff; ++j)
        col_indices[j] = j;

    double min_x = (double)(state->total_data_points_added - num_data);
    double max_x = (double)(state->total_data_points_added - 1);

    for (int i = 0; i < num_data; ++i) {
        unsigned short data_index = state->oldest_data_index + i;
        double x = (double)(state->total_data_points_added - num_data + i);
        double normalized_x = (fabs(max_x - min_x) < TOL) ? 0.0 :
                                (2.0 * (x - min_x) / (max_x - min_x) - 1.0);
        augmented_matrix_A[i][0] = 1.0;
        if (num_coeff > 1)
            augmented_matrix_A[i][1] = normalized_x;
        for (int j = 2; j < num_coeff; ++j) {
            augmented_matrix_A[i][j] = 2.0 * normalized_x * augmented_matrix_A[i][j - 1] - augmented_matrix_A[i][j - 2];
        }
        augmented_vector_b[i] = data[data_index].phaseAngle;
    }

    for (int i = 0; i < num_coeff; ++i) {
        int row = num_data + i;
        augmented_matrix_A[row][i] = sqrt(REGULARIZATION_PARAMETER);
=======
  // Setup column indices for pivoting
  int col_indices[MAX_POLYNOMIAL_DEGREE + 1];
  for (int j = 0; j < num_coeff; ++j)
    col_indices[j] = j;

  // Determine the normalization range from the data window
  double min_x = (double)(state->total_data_points_added - num_data);
  double max_x = (double)(state->total_data_points_added - 1);

  // Build the design matrix using the Chebyshev basis
  for (int i = 0; i < num_data; ++i)
  {
    unsigned short data_index = state->oldest_data_index + i;
    double x = (double)(state->total_data_points_added - num_data + i);
    double normalized_x = (fabs(max_x - min_x) < TOL) ? 0.0 : (2.0 * (x - min_x) / (max_x - min_x) - 1.0);
    augmented_matrix_A[i][0] = 1.0;
    if (num_coeff > 1)
      augmented_matrix_A[i][1] = normalized_x;
    for (int j = 2; j < num_coeff; ++j)
    {
      // Use recurrence to fill in the Chebyshev basis terms
      augmented_matrix_A[i][j] = 2.0 * normalized_x * augmented_matrix_A[i][j - 1] - augmented_matrix_A[i][j - 2];
    }
    // The dependent variable is the phase angle measurement.
    augmented_vector_b[i] = data[data_index].phaseAngle;
  }
  // Append regularization rows to the bottom of the augmented matrix to prevent overfitting.
  for (int i = 0; i < num_coeff; ++i)
  {
    int row = num_data + i;
    augmented_matrix_A[row][i] = sqrt(REGULARIZATION_PARAMETER);
>>>>>>> c755c64c
#ifdef USE_GLOBAL_SCRATCH_SPACE
    augmented_vector_b[row] = 0.0;
#else
    augmented_vector_b[row] = 0.0;
#endif
<<<<<<< HEAD
    }

    memset(state->upper_triangular_R, 0, sizeof(state->upper_triangular_R));
    memset(state->Q_transpose_b, 0, sizeof(state->Q_transpose_b));

    double col_norms[MAX_POLYNOMIAL_DEGREE + 1];
    for (int j = 0; j < num_coeff; ++j) {
        double sum = 0.0;
        for (int i = 0; i < total_rows; ++i)
            sum += augmented_matrix_A[i][j] * augmented_matrix_A[i][j];
        col_norms[j] = sqrt(sum);
    }

    for (int k = 0; k < num_coeff; ++k) {
        int max_col = k;
        double max_norm = col_norms[k];
        for (int j = k + 1; j < num_coeff; ++j) {
            if (col_norms[j] > max_norm) {
                max_norm = col_norms[j];
                max_col = j;
            }
        }
        if (max_col != k) {
            for (int i = 0; i < total_rows; ++i) {
                double temp = augmented_matrix_A[i][k];
                augmented_matrix_A[i][k] = augmented_matrix_A[i][max_col];
                augmented_matrix_A[i][max_col] = temp;
            }
            int temp_idx = col_indices[k];
            col_indices[k] = col_indices[max_col];
            col_indices[max_col] = temp_idx;
            double temp_norm = col_norms[k];
            col_norms[k] = col_norms[max_col];
            col_norms[max_col] = temp_norm;
        }
        double sigma = 0.0;
        for (int i = k; i < total_rows; ++i) {
            double val = augmented_matrix_A[i][k];
            sigma += val * val;
        }
        sigma = sqrt(sigma);
        if (sigma < TOL) continue;
        double vk = augmented_matrix_A[k][k] + ((augmented_matrix_A[k][k] >= 0.0) ? sigma : -sigma);
        if (fabs(vk) < TOL) continue;
        double beta = 1.0 / (sigma * vk);
        for (int i = k + 1; i < total_rows; ++i)
            augmented_matrix_A[i][k] /= vk;
        augmented_matrix_A[k][k] = -sigma;
        for (int j = k + 1; j < num_coeff; ++j) {
            double s = 0.0;
            for (int i = k; i < total_rows; ++i)
                s += augmented_matrix_A[i][k] * augmented_matrix_A[i][j];
            s *= beta;
            for (int i = k; i < total_rows; ++i)
                augmented_matrix_A[i][j] -= augmented_matrix_A[i][k] * s;
        }
        double s = 0.0;
        for (int i = k; i < total_rows; ++i)
            s += augmented_matrix_A[i][k] * augmented_vector_b[i];
        s *= beta;
        for (int i = k; i < total_rows; ++i)
            augmented_vector_b[i] -= augmented_matrix_A[i][k] * s;
        for (int i = k + 1; i < total_rows; ++i)
            augmented_matrix_A[i][k] = 0.0;
        for (int j = k + 1; j < num_coeff; ++j) {
            double sum = 0.0;
            for (int i = k + 1; i < total_rows; ++i)
                sum += augmented_matrix_A[i][j] * augmented_matrix_A[i][j];
            col_norms[j] = sqrt(sum);
        }
    }
    for (int i = 0; i < num_coeff; ++i) {
        for (int j = i; j < num_coeff; ++j)
            state->upper_triangular_R[i][j] = augmented_matrix_A[i][j];
        state->Q_transpose_b[i] = augmented_vector_b[i];
=======
  }
  // Reset the R and Q_transpose_b in the state
  memset(state->upper_triangular_R, 0, sizeof(state->upper_triangular_R));
  memset(state->Q_transpose_b, 0, sizeof(state->Q_transpose_b));

  // Compute column norms for pivoting (only for the upper triangular part)
  double col_norms[MAX_POLYNOMIAL_DEGREE + 1];
  for (int j = 0; j < num_coeff; ++j)
  {
    double sum = 0.0;
    for (int i = 0; i < total_rows; ++i)
      sum += augmented_matrix_A[i][j] * augmented_matrix_A[i][j];
    col_norms[j] = sqrt(sum);
  }
  // Householder QR with column pivoting
  for (int k = 0; k < num_coeff; ++k)
  {
    int max_col = k;
    double max_norm = col_norms[k];
    for (int j = k + 1; j < num_coeff; ++j)
    {
      if (col_norms[j] > max_norm)
      {
        max_norm = col_norms[j];
        max_col = j;
      }
    }
    // Swap columns if needed
    if (max_col != k)
    {
      for (int i = 0; i < total_rows; ++i)
      {
        double temp = augmented_matrix_A[i][k];
        augmented_matrix_A[i][k] = augmented_matrix_A[i][max_col];
        augmented_matrix_A[i][max_col] = temp;
      }
      int temp_idx = col_indices[k];
      col_indices[k] = col_indices[max_col];
      col_indices[max_col] = temp_idx;
      double temp_norm = col_norms[k];
      col_norms[k] = col_norms[max_col];
      col_norms[max_col] = temp_norm;
    }
    // Compute the norm of column k from row k to end
    double sigma = 0.0;
    for (int i = k; i < total_rows; ++i)
    {
      double val = augmented_matrix_A[i][k];
      sigma += val * val;
    }
    sigma = sqrt(sigma);
    if (sigma < TOL)
      continue;
    double vk = augmented_matrix_A[k][k] + ((augmented_matrix_A[k][k] >= 0.0) ? sigma : -sigma);
    if (fabs(vk) < TOL)
      continue;
    double beta = 1.0 / (sigma * vk);
    for (int i = k + 1; i < total_rows; ++i)
      augmented_matrix_A[i][k] /= vk;
    augmented_matrix_A[k][k] = -sigma;
    // Apply the Householder transformation to remaining columns
    for (int j = k + 1; j < num_coeff; ++j)
    {
      double s = 0.0;
      for (int i = k; i < total_rows; ++i)
        s += augmented_matrix_A[i][k] * augmented_matrix_A[i][j];
      s *= beta;
      for (int i = k; i < total_rows; ++i)
        augmented_matrix_A[i][j] -= augmented_matrix_A[i][k] * s;
    }
    // Apply transformation to the right-hand side vector
    double s = 0.0;
    for (int i = k; i < total_rows; ++i)
      s += augmented_matrix_A[i][k] * augmented_vector_b[i];
    s *= beta;
    for (int i = k; i < total_rows; ++i)
      augmented_vector_b[i] -= augmented_matrix_A[i][k] * s;
    // Zero out the subdiagonal elements explicitly
    for (int i = k + 1; i < total_rows; ++i)
      augmented_matrix_A[i][k] = 0.0;
    // Update the column norms for remaining columns
    for (int j = k + 1; j < num_coeff; ++j)
    {
      double sum = 0.0;
      for (int i = k + 1; i < total_rows; ++i)
        sum += augmented_matrix_A[i][j] * augmented_matrix_A[i][j];
      col_norms[j] = sqrt(sum);
>>>>>>> c755c64c
    }
  }
  // Extract the upper-triangular matrix R and the transformed right-hand side vector Q_transpose_b
  for (int i = 0; i < num_coeff; ++i)
  {
    for (int j = i; j < num_coeff; ++j)
      state->upper_triangular_R[i][j] = augmented_matrix_A[i][j];
    state->Q_transpose_b[i] = augmented_vector_b[i];
  }
  memcpy(state->col_permutations, col_indices, sizeof(int) * num_coeff);
}

/**
 * @brief Solves the upper-triangular system R*x = Qᵀ*b using back substitution.
 *
 * The solution is rearranged according to the column permutation.
 *
 * @param state Pointer to the RegressionState.
 */
<<<<<<< HEAD
static inline void solve_for_coefficients(RegressionState *state) {
    int num_coeff = state->polynomial_degree + 1;
    double temp_coeff[MAX_POLYNOMIAL_DEGREE + 1] = {0};
    for (int i = num_coeff - 1; i >= 0; --i) {
        double sum = state->Q_transpose_b[i];
        for (int j = i + 1; j < num_coeff; ++j)
            sum -= state->upper_triangular_R[i][j] * temp_coeff[j];
        if (fabs(state->upper_triangular_R[i][i]) < 1e-12)
            temp_coeff[i] = 0.0;
        else
            temp_coeff[i] = sum / state->upper_triangular_R[i][i];
    }
    for (int i = 0; i < num_coeff; ++i) {
        int permuted_index = state->col_permutations[i];
        state->coefficients[permuted_index] = temp_coeff[i];
    }
=======
static inline void solve_for_coefficients(RegressionState *state)
{
  int num_coeff = state->polynomial_degree + 1;
  double temp_coeff[MAX_POLYNOMIAL_DEGREE + 1] = {0};
  // Back substitution loop: solve from bottom row upward.
  for (int i = num_coeff - 1; i >= 0; --i)
  {
    double sum = state->Q_transpose_b[i];
    for (int j = i + 1; j < num_coeff; ++j)
      sum -= state->upper_triangular_R[i][j] * temp_coeff[j];
    if (fabs(state->upper_triangular_R[i][i]) < TOL)
      temp_coeff[i] = 0.0;
    else
      temp_coeff[i] = sum / state->upper_triangular_R[i][i];
  }
  // Rearrange coefficients according to the column permutation
  for (int i = 0; i < num_coeff; ++i)
  {
    int permuted_index = state->col_permutations[i];
    state->coefficients[permuted_index] = temp_coeff[i];
  }
>>>>>>> c755c64c
}

/**
 * @brief Computes the 1-norm of an upper-triangular matrix R.
 *
 * Only the upper triangular part (i ≤ j) is considered.
 *
 * @param R The upper-triangular matrix.
 * @param size The dimension of R.
 * @return The computed 1-norm.
 */
static double compute_R_norm_1(const double R[MAX_POLYNOMIAL_DEGREE + 1][MAX_POLYNOMIAL_DEGREE + 1], int size)
{
  double norm = 0.0;
  for (int j = 0; j < size; j++)
  {
    double colSum = 0.0;
    for (int i = 0; i <= j; i++)
    {
      colSum += fabs(R[i][j]);
    }
    if (colSum > norm)
      norm = colSum;
  }
  return norm;
}

/**
 * @brief Iteratively estimates the 1-norm of the inverse of R.
 *
 * Uses back substitution and normalization to approximate ‖R⁻¹‖₁.
 *
 * @param R The upper-triangular matrix.
 * @param size The dimension of R.
 * @return Estimated 1-norm of R⁻¹.
 */
static double estimate_R_inverse_norm_1(const double R[MAX_POLYNOMIAL_DEGREE + 1][MAX_POLYNOMIAL_DEGREE + 1], int size)
{
  double x[MAX_POLYNOMIAL_DEGREE + 1], z[MAX_POLYNOMIAL_DEGREE + 1];
  for (int i = 0; i < size; i++)
  {
    x[i] = 1.0 / size;
  }
  int maxIter = 5;
  double prevEst = 0.0, est = 0.0;
  const double tolIter = 1e-1;
  for (int iter = 0; iter < maxIter; iter++)
  {
    // Solve R*z = x via back substitution
    for (int i = size - 1; i >= 0; i--)
    {
      double sum = x[i];
      for (int j = i + 1; j < size; j++)
      {
        sum -= R[i][j] * z[j];
      }
      z[i] = sum / R[i][i];
    }
<<<<<<< HEAD
    int maxIter = 5;
    double prevEst = 0.0, est = 0.0;
    const double tolIter = 1e-1;
    for (int iter = 0; iter < maxIter; iter++) {
        for (int i = size - 1; i >= 0; i--) {
            double sum = x[i];
            for (int j = i + 1; j < size; j++) {
                sum -= R[i][j] * z[j];
            }
            z[i] = sum / R[i][i];
        }
        est = 0.0;
        for (int i = 0; i < size; i++) {
            est += fabs(z[i]);
        }
        for (int i = 0; i < size; i++) {
            z[i] /= est;
        }
        if (fabs(est - prevEst) < tolIter * est)
            break;
        memcpy(x, z, sizeof(double)*size);
        prevEst = est;
=======
    // Compute the 1-norm of z
    est = 0.0;
    for (int i = 0; i < size; i++)
    {
      est += fabs(z[i]);
    }
    // Normalize z
    for (int i = 0; i < size; i++)
    {
      z[i] /= est;
>>>>>>> c755c64c
    }
    if (fabs(est - prevEst) < tolIter * est)
      break;
    memcpy(x, z, sizeof(double) * size);
    prevEst = est;
  }
  return est;
}

/**
 * @brief Computes an improved condition number of R using 1-norm estimates.
 *
 * @param R The upper-triangular matrix.
 * @param size The dimension of R.
 * @return The estimated condition number.
 */
static double compute_condition_number_improved(const double R[MAX_POLYNOMIAL_DEGREE + 1][MAX_POLYNOMIAL_DEGREE + 1], int size)
{
  double norm_R = compute_R_norm_1(R, size);
  double norm_R_inv = estimate_R_inverse_norm_1(R, size);
  return norm_R * norm_R_inv;
}

/**
 * @brief Computes the first-order derivative (gradient) of the fitted function with respect to x.
 *
 * The fitted function is represented in the Chebyshev basis:
 *   f(r) = a₀*T₀(r) + a₁*T₁(r) + a₂*T₂(r) + a₃*T₃(r),
 * where r = 2*(x - min_x)/(max_x - min_x) - 1.
 *
 * The derivative with respect to r is:
 *   f'(r) = a₁*T₁'(r) + a₂*T₂'(r) + a₃*T₃'(r),
 * where for degree 3:
 *   T₁'(r) = 1, T₂'(r) = 4r, T₃'(r) = 12r² - 3.
 *
 * Then, by the chain rule,
 *
 *   df/dx = f'(r) * (dr/dx)  with dr/dx = 2/(max_x - min_x).
 *
 * @param state Pointer to the current RegressionState.
 * @param x The current x value (for normalization).
 * @return The computed first-order derivative.
 */
<<<<<<< HEAD
double calculate_first_order_gradient_chebyshev(const RegressionState *state, double x) {
    double min_x, max_x;
    if (state->current_num_points < state->max_num_points) {
        min_x = 0.0;
        max_x = (double)state->total_data_points_added - 1;
    } else {
        min_x = (double)(state->total_data_points_added - state->max_num_points);
        max_x = (double)state->total_data_points_added - 1;
    }
    // Normalize x into the Chebyshev domain [-1,1]
    double r = (fabs(max_x - min_x) < TOL) ? 0.0 : (2.0 * (x - min_x) / (max_x - min_x) - 1.0);
    double dfd_r = 0.0;
    if (state->polynomial_degree >= 1)
        dfd_r += state->coefficients[1] * 1.0;         // T₁'(r)
    if (state->polynomial_degree >= 2)
        dfd_r += state->coefficients[2] * 4.0 * r;       // T₂'(r)=4r
    if (state->polynomial_degree >= 3)
        dfd_r += state->coefficients[3] * (12.0 * r * r - 3.0); // T₃'(r)=12r²-3
    double drdx = (fabs(max_x - min_x) < TOL) ? 0.0 : 2.0 / (max_x - min_x);
    MATH_DEBUG("x=%.4f, r=%.4f, f'(r)=%.4f, dr/dx=%.4f, df/dx=%.4f\n", x, r, dfd_r, drdx, dfd_r * drdx);
    return dfd_r * drdx;
=======
double calculate_first_order_gradient_chebyshev(const RegressionState *state, double x)
{
  double min_x, max_x;
  if (state->current_num_points < state->max_num_points)
  {
    min_x = 0.0;
    max_x = (double)state->total_data_points_added - 1;
  }
  else
  {
    min_x = (double)(state->total_data_points_added - state->max_num_points);
    max_x = (double)state->total_data_points_added - 1;
  }
  // Normalize x to obtain r in [-1, 1]
  double r = (fabs(max_x - min_x) < TOL) ? 0.0 : (2.0 * (x - min_x) / (max_x - min_x) - 1.0);
  double dfd_r = 0.0;
  // Compute derivative with respect to r using known Chebyshev derivatives
  if (state->polynomial_degree >= 1)
    dfd_r += state->coefficients[1] * 1.0; // T1'(r)
  if (state->polynomial_degree >= 2)
    dfd_r += state->coefficients[2] * 4.0 * r; // T2'(r)=4r
  if (state->polynomial_degree >= 3)
    dfd_r += state->coefficients[3] * (12.0 * r * r - 3.0); // T3'(r)=12r^2 - 3
  // Compute derivative of r with respect to x
  double drdx = (fabs(max_x - min_x) < TOL) ? 0.0 : 2.0 / (max_x - min_x);
  return dfd_r * drdx;
>>>>>>> c755c64c
}

/**
 * @brief Computes the second-order derivative (curvature) of the fitted function with respect to x.
 *
 * For the Chebyshev-based representation:
 *   f''(r) = a₂*T₂''(r) + a₃*T₃''(r),
 * where:
 *   T₂''(r) = 4, and T₃''(r) = 24r.
 *
 * Then, by the chain rule (with d²r/dx² = 0):
 *
 *   f''(x) = f''(r) * (dr/dx)², where dr/dx = 2/(max_x - min_x).
 *
 * @param state Pointer to the current RegressionState.
 * @param x The current x value (for normalization).
 * @return The computed second-order derivative.
 */
<<<<<<< HEAD
double calculate_second_order_gradient_chebyshev(const RegressionState *state, double x) {
    double min_x, max_x;
    if (state->current_num_points < state->max_num_points) {
        min_x = 0.0;
        max_x = (double)state->total_data_points_added - 1;
    } else {
        min_x = (double)(state->total_data_points_added - state->max_num_points);
        max_x = (double)state->total_data_points_added - 1;
    }
    double r = (fabs(max_x - min_x) < TOL) ? 0.0 : (2.0 * (x - min_x) / (max_x - min_x) - 1.0);
    double d2fd_r2 = 0.0;
    if (state->polynomial_degree >= 2)
        d2fd_r2 += state->coefficients[2] * 4.0;       // T₂''(r)=4
    if (state->polynomial_degree >= 3)
        d2fd_r2 += state->coefficients[3] * (24.0 * r);  // T₃''(r)=24r
    double drdx = (fabs(max_x - min_x) < TOL) ? 0.0 : 2.0 / (max_x - min_x);
    MATH_DEBUG("x=%.4f, r=%.4f, f''(r)=%.4f, (dr/dx)²=%.4f, f''(x)=%.4f\n", x, r, d2fd_r2, drdx*drdx, d2fd_r2*drdx*drdx);
    return d2fd_r2 * drdx * drdx;
=======
double calculate_second_order_gradient_chebyshev(const RegressionState *state, double x)
{
  double min_x, max_x;
  if (state->current_num_points < state->max_num_points)
  {
    min_x = 0.0;
    max_x = (double)state->total_data_points_added - 1;
  }
  else
  {
    min_x = (double)(state->total_data_points_added - state->max_num_points);
    max_x = (double)state->total_data_points_added - 1;
  }
  double r = (fabs(max_x - min_x) < TOL) ? 0.0 : (2.0 * (x - min_x) / (max_x - min_x) - 1.0);
  double d2fd_r2 = 0.0;
  // Compute second derivative contributions from T2 and T3 for degree 3
  if (state->polynomial_degree >= 2)
    d2fd_r2 += state->coefficients[2] * 4.0; // T2''(r)=4
  if (state->polynomial_degree >= 3)
    d2fd_r2 += state->coefficients[3] * (24.0 * r); // T3''(r)=24r
  double drdx = (fabs(max_x - min_x) < TOL) ? 0.0 : 2.0 / (max_x - min_x);
  return d2fd_r2 * drdx * drdx;
>>>>>>> c755c64c
}

/**
 * @brief Adds a new data point to the regression model and updates the QR factors.
 *
 * This function performs the following major steps:
 *  1. **Normalization:** The new data point's x value is normalized to the Chebyshev domain [-1,1]
 *     using the formula: r = 2*(x - min_x)/(max_x - min_x) - 1.
 *  2. **Forgetting Factor:** If enabled, the current QR factors (R and Qᵀ*b) are scaled by √(λ)
 *     to discount older data.
 *  3. **Incremental Update:** The Chebyshev basis vector for the new data point is computed, and the QR
 *     decomposition is updated using Givens rotations (with adaptive tolerances).
 *  4. **Downdating:** If the sliding window is full, the contribution of the oldest data point is removed
 *     using reverse Givens rotations.
 *  5. **Coefficient Update:** The regression coefficients are updated by solving the system R*x = Qᵀ*b.
 *  6. **Stability Checks:** The algorithm performs a robust pivoting check (via needs_reorthogonalization())
 *     and an SVD-based condition number check every SVD_CHECK_INTERVAL updates. If either check fails,
 *     the full QR decomposition is recomputed.
 *
 * @param state Pointer to the RegressionState.
 * @param data Pointer to the array of raw data points.
 * @param data_index Index of the new data point.
 */
<<<<<<< HEAD
void add_data_point_to_regression(RegressionState *state, const MqsRawDataPoint_t *data, unsigned short data_index) {
    int num_coeff = state->polynomial_degree + 1;
    double measurement = data[data_index].phaseAngle;
    double x_value = (double)state->total_data_points_added;
    double new_row[MAX_POLYNOMIAL_DEGREE + 1];
    unsigned short new_window_size = (state->current_num_points < state->max_num_points) ?
                                       (state->current_num_points + 1) : state->max_num_points;
    double min_x, max_x, normalized_x;
    
    /* Step 1: Normalize x to the Chebyshev domain */
    if (new_window_size == 1) {
        normalized_x = 0.0;  // When only one point, use 0 as normalized value.
    } else {
        if (state->current_num_points < state->max_num_points)
            min_x = 0.0;
        else
            min_x = (double)(state->total_data_points_added - state->max_num_points);
        max_x = (double)state->total_data_points_added;
        normalized_x = (fabs(max_x - min_x) < TOL) ? 0.0 :
                         (2.0 * (x_value - min_x) / (max_x - min_x) - 1.0);
    }
    TRANSITION_DEBUG("Normalized x=%.4f to r=%.4f\n", x_value, normalized_x);
    
#ifdef USE_FORGETTING_FACTOR
    /* Step 2: Apply the forgetting factor by scaling the current QR factors */
    {
        double sqrt_lambda = sqrt(FORGETTING_FACTOR);
        for (int i = 0; i < num_coeff; i++) {
            for (int j = i; j < num_coeff; j++) {
                state->upper_triangular_R[i][j] *= sqrt_lambda;
            }
            state->Q_transpose_b[i] *= sqrt_lambda;
        }
        TRANSITION_DEBUG("Applied forgetting factor (λ=%.2f)\n", FORGETTING_FACTOR);
=======
void add_data_point_to_regression(RegressionState *state, const MqsRawDataPoint_t *data, unsigned short data_index)
{
  int num_coeff = state->polynomial_degree + 1;
  double measurement = data[data_index].phaseAngle;
  double x_value = (double)state->total_data_points_added;
  double new_row[MAX_POLYNOMIAL_DEGREE + 1];
  unsigned short new_window_size = (state->current_num_points < state->max_num_points) ? (state->current_num_points + 1) : state->max_num_points;
  double min_x, max_x, normalized_x;
  // If only one data point, normalization is set to zero by definition.
  if (new_window_size == 1)
  {
    normalized_x = 0.0;
  }
  else
  {
    // Determine the normalization range based on the current window.
    if (state->current_num_points < state->max_num_points)
      min_x = 0.0;
    else
      min_x = (double)(state->total_data_points_added - state->max_num_points);
    max_x = (double)state->total_data_points_added;
    normalized_x = (fabs(max_x - min_x) < TOL) ? 0.0 : (2.0 * (x_value - min_x) / (max_x - min_x) - 1.0);
  }

#ifdef USE_FORGETTING_FACTOR
  {
    /*
     * Apply the forgetting factor: scale the existing QR factors by sqrt(lambda).
     * This discounts older data so that the algorithm adapts more quickly to recent changes.
     */
    double sqrt_lambda = sqrt(FORGETTING_FACTOR);
    for (int i = 0; i < num_coeff; i++)
    {
      for (int j = i; j < num_coeff; j++)
      {
        state->upper_triangular_R[i][j] *= sqrt_lambda;
      }
      state->Q_transpose_b[i] *= sqrt_lambda;
>>>>>>> c755c64c
    }
  }
#endif

<<<<<<< HEAD
    /* Step 3: Compute the Chebyshev basis for the new data point and update QR via Givens rotations */
    compute_chebyshev_basis(normalized_x, state->polynomial_degree, new_row);
    MATH_DEBUG("Computed Chebyshev basis for new point: ");
    for (int i = 0; i < num_coeff; i++) {
        MATH_DEBUG("%.4f ", new_row[i]);
    }
    MATH_DEBUG("\n");
    updateQR_AddRow(state, new_row, measurement);
    TRANSITION_DEBUG("Updated QR decomposition with new data point (measurement=%.4f)\n", measurement);

    /* Step 4: Downdate if sliding window is full */
    if (state->current_num_points >= state->max_num_points) {
        double old_x_value = (double)(state->total_data_points_added - state->max_num_points);
        double old_row[MAX_POLYNOMIAL_DEGREE + 1];
        min_x = (double)(state->total_data_points_added - state->max_num_points);
        max_x = (double)(state->total_data_points_added - 1);
        double normalized_old = (fabs(max_x - min_x) < TOL) ? 0.0 :
                                (2.0 * (old_x_value - min_x) / (max_x - min_x) - 1.0);
        compute_chebyshev_basis(normalized_old, state->polynomial_degree, old_row);
        MATH_DEBUG("Computed Chebyshev basis for removal: ");
        for (int i = 0; i < num_coeff; i++) {
            MATH_DEBUG("%.4f ", old_row[i]);
        }
        MATH_DEBUG("\n");
        double old_measurement = data[state->oldest_data_index].phaseAngle;
        updateQR_RemoveRow(state, old_row, old_measurement);
        TRANSITION_DEBUG("Removed oldest data point (measurement=%.4f) at index %u\n", old_measurement, state->oldest_data_index);
        state->oldest_data_index++;
    } else {
        state->current_num_points++;
        TRANSITION_DEBUG("Increased current window size to %u\n", state->current_num_points);
    }
    state->total_data_points_added++;
    TRANSITION_DEBUG("Total data points added: %u\n", state->total_data_points_added);

    /* Step 5: Update the regression coefficients via back substitution */
    solve_for_coefficients(state);
    MATH_DEBUG("Updated coefficients: ");
    for (int i = 0; i < num_coeff; i++) {
        MATH_DEBUG("%.4f ", state->coefficients[i]);
    }
    MATH_DEBUG("\n");

    /* Step 6: Robust Stability Checks */
    if (needs_reorthogonalization(state, num_coeff)) {
        TRANSITION_DEBUG("Pivot check failed: reorthogonalizing...\n");
        recompute_qr_decomposition(state, data);
        solve_for_coefficients(state);
        TRANSITION_DEBUG("Reorthogonalization complete.\n");
    }
#ifdef USE_SVD_CONDITION_CHECK
    if (state->total_data_points_added % SVD_CHECK_INTERVAL == 0) {
        double cond = svd_condition_number(state->upper_triangular_R, num_coeff);
        MATH_DEBUG("SVD-based condition number: %.4e\n", cond);
        if (cond > CONDITION_NUMBER_THRESHOLD) {
            TRANSITION_DEBUG("SVD condition check failed: reorthogonalizing...\n");
            recompute_qr_decomposition(state, data);
            solve_for_coefficients(state);
            TRANSITION_DEBUG("Reorthogonalization complete after SVD check.\n");
        }
    } else {
        double cond = compute_condition_number_improved(state->upper_triangular_R, num_coeff);
        MATH_DEBUG("Improved condition number: %.4e\n", cond);
        if (cond > CONDITION_NUMBER_THRESHOLD) {
            TRANSITION_DEBUG("Condition number exceeded threshold: reorthogonalizing...\n");
            recompute_qr_decomposition(state, data);
            solve_for_coefficients(state);
            TRANSITION_DEBUG("Reorthogonalization complete after condition check.\n");
        }
    }
#else
    {
        double cond = compute_condition_number_improved(state->upper_triangular_R, num_coeff);
        if (cond > CONDITION_NUMBER_THRESHOLD) {
            TRANSITION_DEBUG("Condition number exceeded threshold: reorthogonalizing...\n");
            recompute_qr_decomposition(state, data);
            solve_for_coefficients(state);
        }
    }
#endif
=======
  // Compute the Chebyshev basis vector for the new data point.
  compute_chebyshev_basis(normalized_x, state->polynomial_degree, new_row);
  // Update the QR decomposition by adding the new row.
  updateQR_AddRow(state, new_row, measurement);
  // If the sliding window is full, remove the oldest data point.
  if (state->current_num_points >= state->max_num_points)
  {
    double old_x_value = (double)(state->total_data_points_added - state->max_num_points);
    double old_row[MAX_POLYNOMIAL_DEGREE + 1];
    min_x = (double)(state->total_data_points_added - state->max_num_points);
    max_x = (double)(state->total_data_points_added - 1);
    double normalized_old = (fabs(max_x - min_x) < TOL) ? 0.0 : (2.0 * (old_x_value - min_x) / (max_x - min_x) - 1.0);
    compute_chebyshev_basis(normalized_old, state->polynomial_degree, old_row);
    double old_measurement = data[state->oldest_data_index].phaseAngle;
    // Downdate the QR factors to remove the contribution of the oldest data point.
    updateQR_RemoveRow(state, old_row, old_measurement);
    state->oldest_data_index++;
  }
  else
  {
    state->current_num_points++;
  }
  state->total_data_points_added++;
  // Solve for the regression coefficients from the current QR factors.
  solve_for_coefficients(state);
  // Estimate the condition number using the improved 1-norm method.
  double cond = compute_condition_number_improved(state->upper_triangular_R, num_coeff);
  // If the condition number is too high, recompute the full QR decomposition.
  if (cond > CONDITION_NUMBER_THRESHOLD)
  {
    recompute_qr_decomposition(state, data);
    solve_for_coefficients(state);
  }
>>>>>>> c755c64c
}

/**
 * @brief Processes a sequence of data points and computes gradients.
 *
 * Iterates over a specified segment of the measurements array. For each data point,
 * it updates the regression model incrementally and, once there are enough points (≥ degree+1),
 * computes the gradient using the provided gradient function. Computed gradients are stored in the result.
 *
 * @param measurements Pointer to the array of raw data points.
 * @param length Number of data points to process.
 * @param start_index Starting index in the measurements array.
 * @param degree Degree of the Chebyshev polynomial basis.
 * @param calculate_gradient Function pointer for computing the gradient.
 * @param result Pointer to the structure where computed gradients are stored.
 */
void trackGradients(const MqsRawDataPoint_t *measurements, unsigned short length, unsigned short start_index, unsigned char degree,
<<<<<<< HEAD
                    double (*calculate_gradient)(const RegressionState *, double), GradientCalculationResult *result) {
    result->size = 0;
    result->valid = 0;
    RegressionState state;
    initialize_regression_state(&state, degree, RLS_WINDOW);
    TRANSITION_DEBUG("Starting gradient tracking from index %u for %u points.\n", start_index, length);
    for (unsigned short i = 0; i < length; ++i) {
        unsigned short current_index = start_index + i;
        add_data_point_to_regression(&state, measurements, current_index);
        double x_value = (double)(state.total_data_points_added - 1);
        if (state.current_num_points >= (state.polynomial_degree + 1)) {
            double grad = calculate_gradient(&state, x_value);
            MATH_DEBUG("At x=%.4f, computed gradient=%.4f\n", x_value, grad);
            if (result->size < RLS_WINDOW) {
                result->gradients[result->size++] = grad;
            } else {
                TRANSITION_DEBUG("Gradient array is full; stopping tracking.\n");
                break;
            }
        } else {
            TRANSITION_DEBUG("Not enough points to compute gradient (current=%u).\n", state.current_num_points);
        }
    }
    if (result->size > 0)
        result->valid = 1;
    TRANSITION_DEBUG("Gradient tracking completed with %u gradients computed.\n", result->size);
}

=======
                    double (*calculate_gradient)(const RegressionState *, double), GradientCalculationResult *result)
{
  result->size = 0;
  RegressionState state;
  initialize_regression_state(&state, degree, RLS_WINDOW);
  // Process each data point from start_index up to start_index + length
  for (unsigned short i = 0; i < length; ++i)
  {
    unsigned short current_index = start_index + i;
    add_data_point_to_regression(&state, measurements, current_index);
    double x_value = (double)(state.total_data_points_added - 1);
    // Only compute a gradient if we have enough data points (at least degree+1)
    if (state.current_num_points >= (state.polynomial_degree + 1))
    {
      double grad = calculate_gradient(&state, x_value);
      if (result->size < RLS_WINDOW)
      {
        result->gradients[result->size++] = grad;
      }
      else
      {
        break;
      }
    }
  }
}
>>>>>>> c755c64c
<|MERGE_RESOLUTION|>--- conflicted
+++ resolved
@@ -76,32 +76,14 @@
 
 #define USE_FORGETTING_FACTOR             /**< Enable exponential forgetting */
 #ifdef USE_FORGETTING_FACTOR
-<<<<<<< HEAD
   #define FORGETTING_FACTOR 0.55         /**< Forgetting factor λ: 0 < λ ≤ 1 */
-=======
-/**
- * @brief Forgetting factor (lambda) used to discount older data.
- *
- * The forgetting factor should be in (0,1]. A value < 1 indicates that older data is
- * progressively discounted. In this implementation, the QR factors are scaled by sqrt(lambda)
- * before adding new data.
- */
-#define FORGETTING_FACTOR 0.55
->>>>>>> c755c64c
 #endif
 
 #define USE_GLOBAL_SCRATCH_SPACE          /**< Use global scratch space for temporary matrices */
 #ifdef USE_GLOBAL_SCRATCH_SPACE
-<<<<<<< HEAD
   #define MAX_TOTAL_ROWS (RLS_WINDOW + MAX_POLYNOMIAL_DEGREE + 1)
   static double augmented_matrix_A[MAX_TOTAL_ROWS][MAX_POLYNOMIAL_DEGREE + 1];
   static double augmented_vector_b[MAX_TOTAL_ROWS];
-=======
-/** Maximum total rows for the augmented matrix: data points + regularization rows */
-#define MAX_TOTAL_ROWS (RLS_WINDOW + MAX_POLYNOMIAL_DEGREE + 1)
-static double augmented_matrix_A[MAX_TOTAL_ROWS][MAX_POLYNOMIAL_DEGREE + 1];
-static double augmented_vector_b[MAX_TOTAL_ROWS];
->>>>>>> c755c64c
 #endif
 
 #define USE_SVD_CONDITION_CHECK           /**< Enable SVD-based condition number checks */
@@ -324,7 +306,6 @@
  * @param degree The highest polynomial degree to compute.
  * @param basis Pointer to an array to store the computed basis values.
  */
-<<<<<<< HEAD
 static void compute_chebyshev_basis(double normalized_x, int degree, double *basis) {
     basis[0] = 1.0;
     if (degree >= 1) {
@@ -333,20 +314,6 @@
     for (int i = 2; i <= degree; i++) {
         basis[i] = 2.0 * normalized_x * basis[i - 1] - basis[i - 2];
     }
-=======
-static void compute_chebyshev_basis(double normalized_x, int degree, double *basis)
-{
-  basis[0] = 1.0;
-  if (degree >= 1)
-  {
-    basis[1] = normalized_x;
-  }
-  for (int i = 2; i <= degree; i++)
-  {
-    // Recurrence relation: T[i] = 2 * normalized_x * T[i-1] - T[i-2]
-    basis[i] = 2.0 * normalized_x * basis[i - 1] - basis[i - 2];
-  }
->>>>>>> c755c64c
 }
 
 /**
@@ -356,7 +323,6 @@
  * @param new_row The new row (Chebyshev basis vector) to be added.
  * @param new_b The new measurement corresponding to the new row.
  */
-<<<<<<< HEAD
 static void updateQR_AddRow(RegressionState *state, const double *new_row, double new_b) {
     int num_coeff = state->polynomial_degree + 1;
     double r_row[MAX_POLYNOMIAL_DEGREE + 1];
@@ -380,38 +346,6 @@
             state->Q_transpose_b[i] = c * temp_b + s * Q_tb_new;
             Q_tb_new = -s * temp_b + c * Q_tb_new;
         }
-=======
-static void updateQR_AddRow(RegressionState *state, const double *new_row, double new_b)
-{
-  int num_coeff = state->polynomial_degree + 1;
-  double r_row[MAX_POLYNOMIAL_DEGREE + 1];
-  // Copy the new row to a temporary array (for in-place rotations)
-  memcpy(r_row, new_row, sizeof(double) * num_coeff);
-  double Q_tb_new = new_b;
-  // Apply Givens rotations to incorporate the new row into R
-  for (int i = 0; i < num_coeff; ++i)
-  {
-    double a = state->upper_triangular_R[i][i];
-    double b = r_row[i];
-    if (fabs(b) > TOL)
-    {
-      // Compute rotation parameters: r = sqrt(a^2 + b^2), c = a/r, s = b/r
-      double r = hypot(a, b);
-      double c = a / r;
-      double s = b / r;
-      state->upper_triangular_R[i][i] = r;
-      // Update remaining entries in the row
-      for (int j = i + 1; j < num_coeff; ++j)
-      {
-        double temp = state->upper_triangular_R[i][j];
-        state->upper_triangular_R[i][j] = c * temp + s * r_row[j];
-        r_row[j] = -s * temp + c * r_row[j];
-      }
-      // Update the Qᵀ*b vector
-      double temp_b = state->Q_transpose_b[i];
-      state->Q_transpose_b[i] = c * temp_b + s * Q_tb_new;
-      Q_tb_new = -s * temp_b + c * Q_tb_new;
->>>>>>> c755c64c
     }
   }
 }
@@ -423,7 +357,6 @@
  * @param old_row The Chebyshev basis row corresponding to the old data point.
  * @param old_b The measurement of the old data point.
  */
-<<<<<<< HEAD
 static void updateQR_RemoveRow(RegressionState *state, const double *old_row, double old_b) {
     int num_coeff = state->polynomial_degree + 1;
     double r_row[MAX_POLYNOMIAL_DEGREE + 1];
@@ -447,34 +380,6 @@
             state->Q_transpose_b[i] = c * temp_b - s * Q_tb_old;
             Q_tb_old = s * temp_b + c * Q_tb_old;
         }
-=======
-static void updateQR_RemoveRow(RegressionState *state, const double *old_row, double old_b)
-{
-  int num_coeff = state->polynomial_degree + 1;
-  double r_row[MAX_POLYNOMIAL_DEGREE + 1];
-  memcpy(r_row, old_row, sizeof(double) * num_coeff);
-  double Q_tb_old = old_b;
-  // Reverse Givens rotations to downdate the QR factors
-  for (int i = 0; i < num_coeff; ++i)
-  {
-    double a = state->upper_triangular_R[i][i];
-    double b = r_row[i];
-    if (fabs(b) > TOL)
-    {
-      double r = hypot(a, b);
-      double c = a / r;
-      double s = b / r;
-      state->upper_triangular_R[i][i] = r;
-      for (int j = i + 1; j < num_coeff; ++j)
-      {
-        double temp = state->upper_triangular_R[i][j];
-        state->upper_triangular_R[i][j] = c * temp - s * r_row[j];
-        r_row[j] = s * temp + c * r_row[j];
-      }
-      double temp_b = state->Q_transpose_b[i];
-      state->Q_transpose_b[i] = c * temp_b - s * Q_tb_old;
-      Q_tb_old = s * temp_b + c * Q_tb_old;
->>>>>>> c755c64c
     }
   }
 }
@@ -497,19 +402,13 @@
   double augmented_matrix_A[total_rows][MAX_POLYNOMIAL_DEGREE + 1];
   double augmented_vector_b[total_rows];
 #endif
-<<<<<<< HEAD
     memset(augmented_matrix_A, 0, sizeof(double) * total_rows * (MAX_POLYNOMIAL_DEGREE + 1));
-=======
-  // Initialize the augmented matrix and vector to zero
-  memset(augmented_matrix_A, 0, sizeof(double) * total_rows * (MAX_POLYNOMIAL_DEGREE + 1));
->>>>>>> c755c64c
 #ifdef USE_GLOBAL_SCRATCH_SPACE
   memset(augmented_vector_b, 0, sizeof(double) * total_rows);
 #else
   memset(augmented_vector_b, 0, sizeof(double) * total_rows);
 #endif
 
-<<<<<<< HEAD
     int col_indices[MAX_POLYNOMIAL_DEGREE + 1];
     for (int j = 0; j < num_coeff; ++j)
         col_indices[j] = j;
@@ -534,45 +433,11 @@
     for (int i = 0; i < num_coeff; ++i) {
         int row = num_data + i;
         augmented_matrix_A[row][i] = sqrt(REGULARIZATION_PARAMETER);
-=======
-  // Setup column indices for pivoting
-  int col_indices[MAX_POLYNOMIAL_DEGREE + 1];
-  for (int j = 0; j < num_coeff; ++j)
-    col_indices[j] = j;
-
-  // Determine the normalization range from the data window
-  double min_x = (double)(state->total_data_points_added - num_data);
-  double max_x = (double)(state->total_data_points_added - 1);
-
-  // Build the design matrix using the Chebyshev basis
-  for (int i = 0; i < num_data; ++i)
-  {
-    unsigned short data_index = state->oldest_data_index + i;
-    double x = (double)(state->total_data_points_added - num_data + i);
-    double normalized_x = (fabs(max_x - min_x) < TOL) ? 0.0 : (2.0 * (x - min_x) / (max_x - min_x) - 1.0);
-    augmented_matrix_A[i][0] = 1.0;
-    if (num_coeff > 1)
-      augmented_matrix_A[i][1] = normalized_x;
-    for (int j = 2; j < num_coeff; ++j)
-    {
-      // Use recurrence to fill in the Chebyshev basis terms
-      augmented_matrix_A[i][j] = 2.0 * normalized_x * augmented_matrix_A[i][j - 1] - augmented_matrix_A[i][j - 2];
-    }
-    // The dependent variable is the phase angle measurement.
-    augmented_vector_b[i] = data[data_index].phaseAngle;
-  }
-  // Append regularization rows to the bottom of the augmented matrix to prevent overfitting.
-  for (int i = 0; i < num_coeff; ++i)
-  {
-    int row = num_data + i;
-    augmented_matrix_A[row][i] = sqrt(REGULARIZATION_PARAMETER);
->>>>>>> c755c64c
 #ifdef USE_GLOBAL_SCRATCH_SPACE
     augmented_vector_b[row] = 0.0;
 #else
     augmented_vector_b[row] = 0.0;
 #endif
-<<<<<<< HEAD
     }
 
     memset(state->upper_triangular_R, 0, sizeof(state->upper_triangular_R));
@@ -648,56 +513,6 @@
         for (int j = i; j < num_coeff; ++j)
             state->upper_triangular_R[i][j] = augmented_matrix_A[i][j];
         state->Q_transpose_b[i] = augmented_vector_b[i];
-=======
-  }
-  // Reset the R and Q_transpose_b in the state
-  memset(state->upper_triangular_R, 0, sizeof(state->upper_triangular_R));
-  memset(state->Q_transpose_b, 0, sizeof(state->Q_transpose_b));
-
-  // Compute column norms for pivoting (only for the upper triangular part)
-  double col_norms[MAX_POLYNOMIAL_DEGREE + 1];
-  for (int j = 0; j < num_coeff; ++j)
-  {
-    double sum = 0.0;
-    for (int i = 0; i < total_rows; ++i)
-      sum += augmented_matrix_A[i][j] * augmented_matrix_A[i][j];
-    col_norms[j] = sqrt(sum);
-  }
-  // Householder QR with column pivoting
-  for (int k = 0; k < num_coeff; ++k)
-  {
-    int max_col = k;
-    double max_norm = col_norms[k];
-    for (int j = k + 1; j < num_coeff; ++j)
-    {
-      if (col_norms[j] > max_norm)
-      {
-        max_norm = col_norms[j];
-        max_col = j;
-      }
-    }
-    // Swap columns if needed
-    if (max_col != k)
-    {
-      for (int i = 0; i < total_rows; ++i)
-      {
-        double temp = augmented_matrix_A[i][k];
-        augmented_matrix_A[i][k] = augmented_matrix_A[i][max_col];
-        augmented_matrix_A[i][max_col] = temp;
-      }
-      int temp_idx = col_indices[k];
-      col_indices[k] = col_indices[max_col];
-      col_indices[max_col] = temp_idx;
-      double temp_norm = col_norms[k];
-      col_norms[k] = col_norms[max_col];
-      col_norms[max_col] = temp_norm;
-    }
-    // Compute the norm of column k from row k to end
-    double sigma = 0.0;
-    for (int i = k; i < total_rows; ++i)
-    {
-      double val = augmented_matrix_A[i][k];
-      sigma += val * val;
     }
     sigma = sqrt(sigma);
     if (sigma < TOL)
@@ -736,7 +551,6 @@
       for (int i = k + 1; i < total_rows; ++i)
         sum += augmented_matrix_A[i][j] * augmented_matrix_A[i][j];
       col_norms[j] = sqrt(sum);
->>>>>>> c755c64c
     }
   }
   // Extract the upper-triangular matrix R and the transformed right-hand side vector Q_transpose_b
@@ -756,7 +570,6 @@
  *
  * @param state Pointer to the RegressionState.
  */
-<<<<<<< HEAD
 static inline void solve_for_coefficients(RegressionState *state) {
     int num_coeff = state->polynomial_degree + 1;
     double temp_coeff[MAX_POLYNOMIAL_DEGREE + 1] = {0};
@@ -773,29 +586,6 @@
         int permuted_index = state->col_permutations[i];
         state->coefficients[permuted_index] = temp_coeff[i];
     }
-=======
-static inline void solve_for_coefficients(RegressionState *state)
-{
-  int num_coeff = state->polynomial_degree + 1;
-  double temp_coeff[MAX_POLYNOMIAL_DEGREE + 1] = {0};
-  // Back substitution loop: solve from bottom row upward.
-  for (int i = num_coeff - 1; i >= 0; --i)
-  {
-    double sum = state->Q_transpose_b[i];
-    for (int j = i + 1; j < num_coeff; ++j)
-      sum -= state->upper_triangular_R[i][j] * temp_coeff[j];
-    if (fabs(state->upper_triangular_R[i][i]) < TOL)
-      temp_coeff[i] = 0.0;
-    else
-      temp_coeff[i] = sum / state->upper_triangular_R[i][i];
-  }
-  // Rearrange coefficients according to the column permutation
-  for (int i = 0; i < num_coeff; ++i)
-  {
-    int permuted_index = state->col_permutations[i];
-    state->coefficients[permuted_index] = temp_coeff[i];
-  }
->>>>>>> c755c64c
 }
 
 /**
@@ -854,7 +644,6 @@
       }
       z[i] = sum / R[i][i];
     }
-<<<<<<< HEAD
     int maxIter = 5;
     double prevEst = 0.0, est = 0.0;
     const double tolIter = 1e-1;
@@ -877,18 +666,11 @@
             break;
         memcpy(x, z, sizeof(double)*size);
         prevEst = est;
-=======
-    // Compute the 1-norm of z
-    est = 0.0;
-    for (int i = 0; i < size; i++)
-    {
-      est += fabs(z[i]);
     }
     // Normalize z
     for (int i = 0; i < size; i++)
     {
       z[i] /= est;
->>>>>>> c755c64c
     }
     if (fabs(est - prevEst) < tolIter * est)
       break;
@@ -932,7 +714,6 @@
  * @param x The current x value (for normalization).
  * @return The computed first-order derivative.
  */
-<<<<<<< HEAD
 double calculate_first_order_gradient_chebyshev(const RegressionState *state, double x) {
     double min_x, max_x;
     if (state->current_num_points < state->max_num_points) {
@@ -954,34 +735,6 @@
     double drdx = (fabs(max_x - min_x) < TOL) ? 0.0 : 2.0 / (max_x - min_x);
     MATH_DEBUG("x=%.4f, r=%.4f, f'(r)=%.4f, dr/dx=%.4f, df/dx=%.4f\n", x, r, dfd_r, drdx, dfd_r * drdx);
     return dfd_r * drdx;
-=======
-double calculate_first_order_gradient_chebyshev(const RegressionState *state, double x)
-{
-  double min_x, max_x;
-  if (state->current_num_points < state->max_num_points)
-  {
-    min_x = 0.0;
-    max_x = (double)state->total_data_points_added - 1;
-  }
-  else
-  {
-    min_x = (double)(state->total_data_points_added - state->max_num_points);
-    max_x = (double)state->total_data_points_added - 1;
-  }
-  // Normalize x to obtain r in [-1, 1]
-  double r = (fabs(max_x - min_x) < TOL) ? 0.0 : (2.0 * (x - min_x) / (max_x - min_x) - 1.0);
-  double dfd_r = 0.0;
-  // Compute derivative with respect to r using known Chebyshev derivatives
-  if (state->polynomial_degree >= 1)
-    dfd_r += state->coefficients[1] * 1.0; // T1'(r)
-  if (state->polynomial_degree >= 2)
-    dfd_r += state->coefficients[2] * 4.0 * r; // T2'(r)=4r
-  if (state->polynomial_degree >= 3)
-    dfd_r += state->coefficients[3] * (12.0 * r * r - 3.0); // T3'(r)=12r^2 - 3
-  // Compute derivative of r with respect to x
-  double drdx = (fabs(max_x - min_x) < TOL) ? 0.0 : 2.0 / (max_x - min_x);
-  return dfd_r * drdx;
->>>>>>> c755c64c
 }
 
 /**
@@ -1000,7 +753,6 @@
  * @param x The current x value (for normalization).
  * @return The computed second-order derivative.
  */
-<<<<<<< HEAD
 double calculate_second_order_gradient_chebyshev(const RegressionState *state, double x) {
     double min_x, max_x;
     if (state->current_num_points < state->max_num_points) {
@@ -1019,30 +771,6 @@
     double drdx = (fabs(max_x - min_x) < TOL) ? 0.0 : 2.0 / (max_x - min_x);
     MATH_DEBUG("x=%.4f, r=%.4f, f''(r)=%.4f, (dr/dx)²=%.4f, f''(x)=%.4f\n", x, r, d2fd_r2, drdx*drdx, d2fd_r2*drdx*drdx);
     return d2fd_r2 * drdx * drdx;
-=======
-double calculate_second_order_gradient_chebyshev(const RegressionState *state, double x)
-{
-  double min_x, max_x;
-  if (state->current_num_points < state->max_num_points)
-  {
-    min_x = 0.0;
-    max_x = (double)state->total_data_points_added - 1;
-  }
-  else
-  {
-    min_x = (double)(state->total_data_points_added - state->max_num_points);
-    max_x = (double)state->total_data_points_added - 1;
-  }
-  double r = (fabs(max_x - min_x) < TOL) ? 0.0 : (2.0 * (x - min_x) / (max_x - min_x) - 1.0);
-  double d2fd_r2 = 0.0;
-  // Compute second derivative contributions from T2 and T3 for degree 3
-  if (state->polynomial_degree >= 2)
-    d2fd_r2 += state->coefficients[2] * 4.0; // T2''(r)=4
-  if (state->polynomial_degree >= 3)
-    d2fd_r2 += state->coefficients[3] * (24.0 * r); // T3''(r)=24r
-  double drdx = (fabs(max_x - min_x) < TOL) ? 0.0 : 2.0 / (max_x - min_x);
-  return d2fd_r2 * drdx * drdx;
->>>>>>> c755c64c
 }
 
 /**
@@ -1066,7 +794,6 @@
  * @param data Pointer to the array of raw data points.
  * @param data_index Index of the new data point.
  */
-<<<<<<< HEAD
 void add_data_point_to_regression(RegressionState *state, const MqsRawDataPoint_t *data, unsigned short data_index) {
     int num_coeff = state->polynomial_degree + 1;
     double measurement = data[data_index].phaseAngle;
@@ -1101,51 +828,10 @@
             state->Q_transpose_b[i] *= sqrt_lambda;
         }
         TRANSITION_DEBUG("Applied forgetting factor (λ=%.2f)\n", FORGETTING_FACTOR);
-=======
-void add_data_point_to_regression(RegressionState *state, const MqsRawDataPoint_t *data, unsigned short data_index)
-{
-  int num_coeff = state->polynomial_degree + 1;
-  double measurement = data[data_index].phaseAngle;
-  double x_value = (double)state->total_data_points_added;
-  double new_row[MAX_POLYNOMIAL_DEGREE + 1];
-  unsigned short new_window_size = (state->current_num_points < state->max_num_points) ? (state->current_num_points + 1) : state->max_num_points;
-  double min_x, max_x, normalized_x;
-  // If only one data point, normalization is set to zero by definition.
-  if (new_window_size == 1)
-  {
-    normalized_x = 0.0;
-  }
-  else
-  {
-    // Determine the normalization range based on the current window.
-    if (state->current_num_points < state->max_num_points)
-      min_x = 0.0;
-    else
-      min_x = (double)(state->total_data_points_added - state->max_num_points);
-    max_x = (double)state->total_data_points_added;
-    normalized_x = (fabs(max_x - min_x) < TOL) ? 0.0 : (2.0 * (x_value - min_x) / (max_x - min_x) - 1.0);
-  }
-
-#ifdef USE_FORGETTING_FACTOR
-  {
-    /*
-     * Apply the forgetting factor: scale the existing QR factors by sqrt(lambda).
-     * This discounts older data so that the algorithm adapts more quickly to recent changes.
-     */
-    double sqrt_lambda = sqrt(FORGETTING_FACTOR);
-    for (int i = 0; i < num_coeff; i++)
-    {
-      for (int j = i; j < num_coeff; j++)
-      {
-        state->upper_triangular_R[i][j] *= sqrt_lambda;
-      }
-      state->Q_transpose_b[i] *= sqrt_lambda;
->>>>>>> c755c64c
     }
   }
 #endif
 
-<<<<<<< HEAD
     /* Step 3: Compute the Chebyshev basis for the new data point and update QR via Givens rotations */
     compute_chebyshev_basis(normalized_x, state->polynomial_degree, new_row);
     MATH_DEBUG("Computed Chebyshev basis for new point: ");
@@ -1226,41 +912,6 @@
         }
     }
 #endif
-=======
-  // Compute the Chebyshev basis vector for the new data point.
-  compute_chebyshev_basis(normalized_x, state->polynomial_degree, new_row);
-  // Update the QR decomposition by adding the new row.
-  updateQR_AddRow(state, new_row, measurement);
-  // If the sliding window is full, remove the oldest data point.
-  if (state->current_num_points >= state->max_num_points)
-  {
-    double old_x_value = (double)(state->total_data_points_added - state->max_num_points);
-    double old_row[MAX_POLYNOMIAL_DEGREE + 1];
-    min_x = (double)(state->total_data_points_added - state->max_num_points);
-    max_x = (double)(state->total_data_points_added - 1);
-    double normalized_old = (fabs(max_x - min_x) < TOL) ? 0.0 : (2.0 * (old_x_value - min_x) / (max_x - min_x) - 1.0);
-    compute_chebyshev_basis(normalized_old, state->polynomial_degree, old_row);
-    double old_measurement = data[state->oldest_data_index].phaseAngle;
-    // Downdate the QR factors to remove the contribution of the oldest data point.
-    updateQR_RemoveRow(state, old_row, old_measurement);
-    state->oldest_data_index++;
-  }
-  else
-  {
-    state->current_num_points++;
-  }
-  state->total_data_points_added++;
-  // Solve for the regression coefficients from the current QR factors.
-  solve_for_coefficients(state);
-  // Estimate the condition number using the improved 1-norm method.
-  double cond = compute_condition_number_improved(state->upper_triangular_R, num_coeff);
-  // If the condition number is too high, recompute the full QR decomposition.
-  if (cond > CONDITION_NUMBER_THRESHOLD)
-  {
-    recompute_qr_decomposition(state, data);
-    solve_for_coefficients(state);
-  }
->>>>>>> c755c64c
 }
 
 /**
@@ -1278,7 +929,6 @@
  * @param result Pointer to the structure where computed gradients are stored.
  */
 void trackGradients(const MqsRawDataPoint_t *measurements, unsigned short length, unsigned short start_index, unsigned char degree,
-<<<<<<< HEAD
                     double (*calculate_gradient)(const RegressionState *, double), GradientCalculationResult *result) {
     result->size = 0;
     result->valid = 0;
@@ -1305,33 +955,4 @@
     if (result->size > 0)
         result->valid = 1;
     TRANSITION_DEBUG("Gradient tracking completed with %u gradients computed.\n", result->size);
-}
-
-=======
-                    double (*calculate_gradient)(const RegressionState *, double), GradientCalculationResult *result)
-{
-  result->size = 0;
-  RegressionState state;
-  initialize_regression_state(&state, degree, RLS_WINDOW);
-  // Process each data point from start_index up to start_index + length
-  for (unsigned short i = 0; i < length; ++i)
-  {
-    unsigned short current_index = start_index + i;
-    add_data_point_to_regression(&state, measurements, current_index);
-    double x_value = (double)(state.total_data_points_added - 1);
-    // Only compute a gradient if we have enough data points (at least degree+1)
-    if (state.current_num_points >= (state.polynomial_degree + 1))
-    {
-      double grad = calculate_gradient(&state, x_value);
-      if (result->size < RLS_WINDOW)
-      {
-        result->gradients[result->size++] = grad;
-      }
-      else
-      {
-        break;
-      }
-    }
-  }
-}
->>>>>>> c755c64c
+}